--- conflicted
+++ resolved
@@ -18,7 +18,7 @@
     并没有对代码整体的结构进行修改
 """
 def create_man_rans(position, rotation):
-    
+
     # The angle is reversed because the counterclockwise direction is defined as negative in three.js
     rot_x = np.array([[1, 0, 0],
                       [0, math.cos(np.deg2rad(-rotation[0])), -math.sin(np.deg2rad(-rotation[0]))],
@@ -35,9 +35,9 @@
     man_trans[:3, :3] = rot.transpose()
     man_trans[:3, -1] = np.array(position).transpose()
     man_trans[3, 3] = 1
-        
+
     return man_trans
-        
+
 
 def ModelParams(parser):
     # 这块是ModelParams，使用默认值即可，必须传入source_path参数
@@ -49,7 +49,7 @@
     # 如果未设置且输入图像宽度超过1.6K像素，则输入将自动重新缩放到此目标。
     parser.add_argument("--resolution", "-r", type=int, default=-1)  # -1
     parser.add_argument("--data_device", type=str,
-                        default="cuda:0")  # 指定源图像数据的位置，默认为cuda，如果在大型/高分辨率数据集上训练，建议使用cpu，将减少VRAM消耗，但会稍微减慢训练速度。
+                        default="cuda")  # 指定源图像数据的位置，默认为cuda，如果在大型/高分辨率数据集上训练，建议使用cpu，将减少VRAM消耗，但会稍微减慢训练速度。
     parser.add_argument("--white_background", "-w", type=bool, default=False)  # 添加此标志以使用白色背景而不是黑色(默认)，例如，用于评估NeRF合成数据集。
     parser.add_argument("--sh_degree", type=int, default=3)  # 要使用的球面谐波阶数(不大于3)。默认为3。
 
@@ -65,17 +65,13 @@
     #                       [0.003630, -0.999651, 0.026173, 5.958979],
     #                       [0.010855, -0.026132, -0.999600, -26.351984],
     #                       [0.000000, 0.000000, 0.000000, 1.000000]])
-    # parser.add_argument("--man_trans", default=man_trans) 
+    # parser.add_argument("--man_trans", default=man_trans)
     return parser
 
 
 def OptimizationParams(parser):
     # 下面是OptimizationParams，使用默认值即可
-<<<<<<< HEAD
-    parser.add_argument("--iterations", type=int, default=30_000)  # 要训练的总迭代数，默认为30_000。
-=======
-    parser.add_argument("--iterations", type=int, default=7000)  # 要训练的总迭代数，默认为30_000。
->>>>>>> 47cc8119
+    parser.add_argument("--iterations", type=int, default=100)  # 要训练的总迭代数，默认为30_000。
     parser.add_argument("--feature_lr", type=float, default=0.0025)  # 球面谐波具有学习率，默认为0.0025。
     parser.add_argument("--opacity_lr", type=float, default=0.05)  # 不透明学习率默认为0.05。
     parser.add_argument("--scaling_lr", type=float, default=0.005)  # 缩放学习率默认为0.005。
