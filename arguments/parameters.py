# -*- coding: utf-8 -*-
# date: 2023/10/12
# Project: gaussian-splatting
# File Name: parameters.py
# Description: 重新组织参数形式，使之看起来更直观
# Author: Anefuer_kpl
# Email: 374774222@qq.com

from argparse import ArgumentParser, Namespace
import math
import os
import numpy as np

"""
    在原来的版本中，作者将所有的参数写入三个类中分别进行动态加载
    这种写法可以减少主函数中的参数数量，显得更简介，但是这种方式不够直观
    因此我将所有的参数摘出来，重写了配置文件，只是修改了参数的呈现方式，
    并没有对代码整体的结构进行修改
"""
def create_man_rans(position, rotation):

    # The angle is reversed because the counterclockwise direction is defined as negative in three.js
    rot_x = np.array([[1, 0, 0],
                      [0, math.cos(np.deg2rad(-rotation[0])), -math.sin(np.deg2rad(-rotation[0]))],
                      [0, math.sin(np.deg2rad(-rotation[0])),  math.cos(np.deg2rad(-rotation[0]))]])
    rot_y = np.array([[ math.cos(np.deg2rad(-rotation[1])), 0, math.sin(np.deg2rad(-rotation[1]))],
                      [0, 1, 0],
                      [-math.sin(np.deg2rad(-rotation[1])), 0, math.cos(np.deg2rad(-rotation[1]))]])
    rot_z = np.array([[math.cos(np.deg2rad(-rotation[2])), -math.sin(np.deg2rad(-rotation[2])), 0],
                      [math.sin(np.deg2rad(-rotation[2])),  math.cos(np.deg2rad(-rotation[2])), 0],
                      [0, 0, 1]])

    rot = rot_z @ rot_y @ rot_x
    man_trans = np.zeros((4, 4))
    man_trans[:3, :3] = rot.transpose()
    man_trans[:3, -1] = np.array(position).transpose()
    man_trans[3, 3] = 1

    return man_trans


def ModelParams(parser):
    # 这块是ModelParams，使用默认值即可，必须传入source_path参数
    parser.add_argument("--source_path", "-s", default='', required=True)  # 包含COLMAP或Synthetic NeRF数据集的源目录的路径。
    parser.add_argument("--model_path", "-m", default='')  # 存储训练模型的路径(默认为output/<random>)。
    parser.add_argument("--images", "-i", type=str, default="images")  # COLMAP图像(默认为图像)的备选子目录。
    parser.add_argument("--eval", type=bool, default=False)  # 添加此标志以使用mipnerf360风格的培训/测试分割进行评估。
    # 指定训练前加载图像的分辨率。如果提供1、2、4或8，分别使用原始、1/2、1/4或1/8分辨率。对于所有其他值，将宽度重新缩放到给定的数字，同时保持图像的长宽。
    # 如果未设置且输入图像宽度超过1.6K像素，则输入将自动重新缩放到此目标。
    parser.add_argument("--resolution", "-r", type=int, default=4)  # -1
    parser.add_argument("--data_device", type=str,
                        default="cuda")  # 指定源图像数据的位置，默认为cuda，如果在大型/高分辨率数据集上训练，建议使用cpu，将减少VRAM消耗，但会稍微减慢训练速度。
    parser.add_argument("--white_background", "-w", type=bool, default=False)  # 添加此标志以使用白色背景而不是黑色(默认)，例如，用于评估NeRF合成数据集。
    parser.add_argument("--sh_degree", type=int, default=3)  # 要使用的球面谐波阶数(不大于3)。默认为3。

    # 新增的可选参数，用于实验调整参数
    parser.add_argument("--exp_name", type=str, default="building_downsample", help="experiment name, if have the same name dir, mkdir a new one like exp_name_1, exp_name_2 ...")  # 为每次实验命名
    # Manual Manhattan alignment
    parser.add_argument("--manhattan", action="store_true")   # 是否需要曼哈顿对齐
    parser.add_argument("--plantform", type=str, default="cloudcompare", choices=["cloudcompare", "threejs"])  # 使用哪种平台进行曼哈顿对齐
    parser.add_argument("--pos", nargs="+", type=float, default=[0, 0, 0])         # 点云平移，平移向量，如果使用threejs，则pos和rot的参数个数均为三个，如果使用cloudcompare则，rot为9个数，pos为3个数
    parser.add_argument("--rot", nargs="+", type=float, default=[0, 0, 0])         # 点云平移，如果处理平台为cloudcompare，则rot为旋转矩阵，否则用threejs处理rot就为三个旋转向量
    parser.add_argument("--man_trans", default=None)  # 指定经过曼哈顿对齐后的点云坐标相对于初始点云坐标的变换矩阵
    # data partition params
    parser.add_argument("--m_region", type=int, default=3, help="the number of regions in the x direction")  # 划分区域的数量，论文作者提醒虽然论文里写的是8块，但实操时用的是9块
    parser.add_argument("--n_region", type=int, default=3, help="the number of regions in the z direction")
    parser.add_argument("--extend_rate", type=float, default=0.2, help="The rate of boundary expansion")
    parser.add_argument("--visible_rate", type=float, default=0.25, help="Airspace-aware visibility rate")
<<<<<<< HEAD


=======
    # multiple GPUs
    parser.add_argument("--num_gpus", type=int, default=1)
>>>>>>> 40369fd6

    return parser


def OptimizationParams(parser):
    # 下面是OptimizationParams，使用默认值即可
    parser.add_argument("--iterations", type=int, default=10_000)  # 要训练的总迭代数，默认为30_000。
    parser.add_argument("--feature_lr", type=float, default=0.0025)  # 球面谐波具有学习率，默认为0.0025。
    parser.add_argument("--opacity_lr", type=float, default=0.05)  # 不透明学习率默认为0.05。
    parser.add_argument("--scaling_lr", type=float, default=0.005)  # 缩放学习率默认为0.005。
    parser.add_argument("--rotation_lr", type=float, default=0.001)  # 旋转学习率默认为0.001。
    parser.add_argument("--position_lr_max_steps", type=int, default=30_000)  # 位置学习率从初始到最终的步数(从0开始)。默认为30_000。
    parser.add_argument("--position_lr_init", type=float, default=0.00016)  # 初始3D位置学习率默认为0.00016。
    parser.add_argument("--position_lr_final", type=float, default=0.0000016)  # 最终3D位置学习率，默认为0.0000016。
    parser.add_argument("--position_lr_delay_mult", type=float, default=0.01)  # 位置学习率乘数(参见Plenoxels)，默认为0.01。
    parser.add_argument("--densify_from_iter", type=int, default=500)  # 开始致密化的迭代，默认为500。
    parser.add_argument("--densify_until_iter", type=int, default=15_000)  # 迭代时停止致密化，默认为15_000。
    parser.add_argument("--densify_grad_threshold", type=float, default=0.0002)  # 决定点是否应该基于2D位置梯度进行密度化的限制，默认值为0.0002。
    parser.add_argument("--densification_interval", type=float, default=100)  # 密集化的频率，默认为100(每100次迭代)。
    parser.add_argument("--opacity_reset_interval", type=int, default=3000)  # 重置不透明度的频率，默认为3_000。优化可能会遇到靠近输入摄像头的漂浮物,也就是致密化产生不必要的高斯点，因此将将不透明度设置为0
    parser.add_argument("--lambda_dssim", type=float, default=0.2)  # SSIM对总损失的影响从0到1,0.2默认。
    parser.add_argument("--percent_dense", type=float, default=0.01)  # 一个点必须超过场景范围的百分比(0-1)才能强制致密化，默认为0.01。通过百分比来限制多大的高斯应该被split，多小的高斯应该被clone

    # Appearance Decouple
    parser.add_argument("--appearance_embeddings_lr", type=float, default=0.001)  # AE的学习率
    parser.add_argument("--appearance_network_lr", type=float, default=0.001)  # 外观解耦网络的学习率

    return parser


def PipelineParams(parser):
    # 这块是PipelineParams，使用默认值即可
    parser.add_argument("--convert_SHs_python", type=bool, default=False)  # 标志，使管道用PyTorch计算向前和向后的SHs，而不是我们的。
    parser.add_argument("--compute_cov3D_python", type=bool, default=False)  # 标志，使管道用PyTorch计算3D协方差的正向和反向，而不是我们的。
    parser.add_argument("--debug", type=bool, default=False)  # 如果遇到错误，启用调试模式。如果栅格化失败，则会创建一个转储文件，您可以将其转发给我们，以便我们查看。

    return parser


def extract(args1, args2):
    """将args1的参数从args2中剔除
    :return 返回剔除参数后的args2, 以及没有剔除前的args2
    """
    args1_dict = vars(args1)
    args2_dict = vars(args2)
    before_extract_args2 = vars(args2).copy()  # 复制一份没有剔除前的args2

    for key1, value1 in args1_dict.items():
        if key1 in args2_dict:
            args2_dict.pop(key1)

    return Namespace(**args2_dict), Namespace(**before_extract_args2)


def get_combined_args(parser: ArgumentParser):
    """从训练好的模型目录中加载训练时保存的配置信息"""
    cfgfile_string = "Namespace()"
    args_cmdline = parser.parse_args()

    try:
        cfgfilepath = os.path.join(args_cmdline.model_path, "cfg_args")
        print("Looking for config file in", cfgfilepath)
        with open(cfgfilepath) as cfg_file:
            print("Config file found: {}".format(cfgfilepath))
            cfgfile_string = cfg_file.read()
    except TypeError:
        print("Config file not found at")
        pass
    args_cfgfile = eval(cfgfile_string)

    merged_dict = vars(args_cfgfile).copy()
    for k, v in vars(args_cmdline).items():
        if v != None:
            merged_dict[k] = v

    return Namespace(**merged_dict)<|MERGE_RESOLUTION|>--- conflicted
+++ resolved
@@ -47,7 +47,7 @@
     parser.add_argument("--eval", type=bool, default=False)  # 添加此标志以使用mipnerf360风格的培训/测试分割进行评估。
     # 指定训练前加载图像的分辨率。如果提供1、2、4或8，分别使用原始、1/2、1/4或1/8分辨率。对于所有其他值，将宽度重新缩放到给定的数字，同时保持图像的长宽。
     # 如果未设置且输入图像宽度超过1.6K像素，则输入将自动重新缩放到此目标。
-    parser.add_argument("--resolution", "-r", type=int, default=4)  # -1
+    parser.add_argument("--resolution", "-r", type=int, default=-1)  # -1
     parser.add_argument("--data_device", type=str,
                         default="cuda")  # 指定源图像数据的位置，默认为cuda，如果在大型/高分辨率数据集上训练，建议使用cpu，将减少VRAM消耗，但会稍微减慢训练速度。
     parser.add_argument("--white_background", "-w", type=bool, default=False)  # 添加此标志以使用白色背景而不是黑色(默认)，例如，用于评估NeRF合成数据集。
@@ -66,20 +66,15 @@
     parser.add_argument("--n_region", type=int, default=3, help="the number of regions in the z direction")
     parser.add_argument("--extend_rate", type=float, default=0.2, help="The rate of boundary expansion")
     parser.add_argument("--visible_rate", type=float, default=0.25, help="Airspace-aware visibility rate")
-<<<<<<< HEAD
 
 
-=======
-    # multiple GPUs
-    parser.add_argument("--num_gpus", type=int, default=1)
->>>>>>> 40369fd6
 
     return parser
 
 
 def OptimizationParams(parser):
     # 下面是OptimizationParams，使用默认值即可
-    parser.add_argument("--iterations", type=int, default=10_000)  # 要训练的总迭代数，默认为30_000。
+    parser.add_argument("--iterations", type=int, default=30_000)  # 要训练的总迭代数，默认为30_000。
     parser.add_argument("--feature_lr", type=float, default=0.0025)  # 球面谐波具有学习率，默认为0.0025。
     parser.add_argument("--opacity_lr", type=float, default=0.05)  # 不透明学习率默认为0.05。
     parser.add_argument("--scaling_lr", type=float, default=0.005)  # 缩放学习率默认为0.005。
