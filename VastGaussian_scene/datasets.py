--- conflicted
+++ resolved
@@ -20,12 +20,7 @@
 class BigScene:
     """加载原始的大场景，用于对场景进行分割"""
 
-<<<<<<< HEAD
-    def __init__(self, args, load_iteration=None,
-                 resolution_scales=[1.0]):
-=======
     def __init__(self, args, load_iteration=None, resolution_scales=[1.0]):
->>>>>>> 40369fd6
         """
         :param path: Path to colmap scene main folder.
         """
