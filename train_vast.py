#
# Copyright (C) 2023, Inria
# GRAPHDECO research group, https://team.inria.fr/graphdeco
# All rights reserved.
#
# This software is free for non-commercial, research and evaluation use 
# under the terms of the LICENSE.md file.
#
# For inquiries contact  george.drettakis@inria.fr
#
import glob
import os

import numpy as np
import torch
from PIL import Image
from torchvision import transforms
from random import randint
from utils.loss_utils import l1_loss, ssim
from gaussian_renderer import render, network_gui
import sys
# from scene import Scene, GaussianModel
from VastGaussian_scene.datasets import BigScene, PartitionScene, GaussianModel
from utils.general_utils import safe_state
import uuid
from tqdm import tqdm
from utils.image_utils import psnr
from argparse import ArgumentParser, Namespace
# from arguments import ModelParams, PipelineParams, OptimizationParams
from arguments.parameters import ModelParams, PipelineParams, OptimizationParams, extract, create_man_rans

from VastGaussian_scene.decouple_appearance_model import DecoupleAppearanceModel
from VastGaussian_scene.seamless_merging import seamless_merge

try:
    from torch.utils.tensorboard import SummaryWriter

    TENSORBOARD_FOUND = True
except ImportError:
    TENSORBOARD_FOUND = False


def training(dataset, opt, pipe, testing_iterations, saving_iterations, checkpoint_iterations, checkpoint, debug_from):
    tb_writer = prepare_output_and_logger(dataset)
    DAModel = DecoupleAppearanceModel().to(dataset.data_device)  # 定义外观解耦模型
    big_scene = BigScene(dataset)  # 这段代码整个都是加载数据集，同时包含高斯模型参数的加载
    DAM_optimizer, DAM_scheduler = DAModel.optimize(DAModel)
    # if checkpoint:
    #     (model_params, first_iter) = torch.load(checkpoint)
    #     gaussians.restore(model_params, opt)

    bg_color = [1, 1, 1] if dataset.white_background else [0, 0, 0]
    background = torch.tensor(bg_color, dtype=torch.float32, device=dataset.data_device)

    iter_start = torch.cuda.Event(enable_timing=True)
    iter_end = torch.cuda.Event(enable_timing=True)

    for partition_id in range(len(big_scene.partition_data)):
        gaussians = GaussianModel(dataset)
        partition_scene = PartitionScene(dataset, gaussians, partition_id, big_scene.partition_data[partition_id],
                                         big_scene.cameras_extent)
        gaussians.training_setup(opt)

        viewpoint_stack = None
        ema_loss_for_log = 0.0

        first_iter = 0
        progress_bar = tqdm(range(first_iter, opt.iterations), desc=f"Training progress partition:{partition_id}")
        first_iter += 1
        # 执行训练循环
        for iteration in range(first_iter, opt.iterations + 1):
            iter_start.record()

            gaussians.update_learning_rate(iteration)  # 根据迭代次数，更新优化器学习率

            # Every 1000 its we increase the levels of SH up to a maximum degree
            # 每1000次，我们将SH水平提高到最大程度
            if iteration % 1000 == 0:
                gaussians.oneupSHdegree()

            # Pick a random Camera 随机选择一个相机
            if not viewpoint_stack:
                viewpoint_stack = partition_scene.getTrainCameras().copy()
            viewpoint_cam = viewpoint_stack.pop(randint(0, len(viewpoint_stack) - 1))  # 从相机列表中随机选择一个相机

            # Render
            if (iteration - 1) == debug_from:
                pipe.debug = True
            render_pkg = render(viewpoint_cam, gaussians, pipe, background)
            # depth参数不参与梯度的更新和模型训练，只有在只进行render时渲染出depth图
            image, viewspace_point_tensor, visibility_filter, radii = render_pkg["render"], render_pkg[
                "viewspace_points"], render_pkg["visibility_filter"], render_pkg["radii"]
            # 外观解耦模型
            decouple_image, transformation_map = DAModel(image)
            # Loss
            gt_image = viewpoint_cam.original_image.cuda()  # 获取ground truth图像
            # Ll1 = l1_loss(image, gt_image)
            Ll1 = l1_loss(decouple_image, gt_image)  # 使用外观解耦后的图像与gt计算损失
            loss = (1.0 - opt.lambda_dssim) * Ll1 + opt.lambda_dssim * (
                    1.0 - ssim(image, gt_image))  # loss = L1_loss + SSIM_loss(图像质量损失)  lambda_dssim控制ssim对总损失的影响，默认为0.2
            loss.backward()

            iter_end.record()

            with torch.no_grad():
                # Progress bar
                ema_loss_for_log = 0.4 * loss.item() + 0.6 * ema_loss_for_log
                if iteration % 10 == 0:
                    progress_bar.set_postfix({"Loss": f"{ema_loss_for_log:.{7}f}"})
                    progress_bar.update(10)
                if iteration == opt.iterations:
                    progress_bar.close()

                # Log and save
                training_report(tb_writer, iteration, Ll1, loss, l1_loss, iter_start.elapsed_time(iter_end),
                                testing_iterations, partition_scene, render, (pipe, background))
                if (iteration in saving_iterations):
                    print("\n[ITER {}] Saving Gaussians".format(iteration))
                    partition_scene.save(iteration)

                # Densification  致密化
                if iteration < opt.densify_until_iter:
                    # Keep track of max radii in image-space for pruning  跟踪图像空间中的最大半径以进行修剪
                    gaussians.max_radii2D[visibility_filter] = torch.max(gaussians.max_radii2D[visibility_filter],
                                                                         radii[visibility_filter])
                    gaussians.add_densification_stats(viewspace_point_tensor, visibility_filter)

                    if iteration > opt.densify_from_iter and iteration % opt.densification_interval == 0:  # 当迭代次数大于500,并且迭代次数能够整除100时，每隔100个迭代对点云进行优化
                        size_threshold = 20 if iteration > opt.opacity_reset_interval else None
                        gaussians.densify_and_prune(opt.densify_grad_threshold, 0.005, partition_scene.cameras_extent,
                                                    size_threshold)

                    if iteration % opt.opacity_reset_interval == 0 or (
                            dataset.white_background and iteration == opt.densify_from_iter):
                        gaussians.reset_opacity()

                # Optimizer step
                if iteration < opt.iterations:
                    gaussians.optimizer.step()
                    gaussians.optimizer.zero_grad(set_to_none=True)

                    DAM_optimizer.step()
                    DAM_scheduler.step()
                    DAM_optimizer.zero_grad()

                # 每500轮保存一次中间外观解耦图像
                if iteration % 100 == 0:
                    decouple_image = decouple_image.cpu()
                    decouple_image = transforms.ToPILImage()(decouple_image)
                    save_dir = os.path.join(partition_scene.model_path, "decouple_images")
                    if not os.path.exists(save_dir): os.makedirs(save_dir)
                    decouple_image.save(f"{save_dir}/decouple_image_{partition_id}_{viewpoint_cam.uid}_{iteration}.png")

                    transformation_map = transformation_map.cpu()
                    transformation_map = transforms.ToPILImage()(transformation_map)
                    transformation_map.save(
                        f"{save_dir}/transformation_map_{partition_id}_{viewpoint_cam.uid}_{iteration}.png")

                    image = image.cpu()
                    image = transforms.ToPILImage()(image)
                    image.save(f"{save_dir}/render_image_{partition_id}_{viewpoint_cam.uid}_{iteration}.png")

                if (iteration in checkpoint_iterations):
                    print("\n[ITER {}] Saving Checkpoint".format(iteration))
                    torch.save((gaussians.capture(), iteration),
                               partition_scene.model_path + "/chkpnt" + str(iteration) + ".pth")

    # seamless_merging 无缝合并
    print("Merging Partitions...")
    all_point_cloud_dir = glob.glob(os.path.join(dataset.model_path, "point_cloud", "*"))

    for point_cloud_dir in all_point_cloud_dir:
        seamless_merge(dataset.model_path, point_cloud_dir)


def prepare_output_and_logger(args):
    if not args.model_path:
        if os.getenv('OAR_JOB_ID'):
            unique_str = os.getenv('OAR_JOB_ID')
        else:
            unique_str = str(uuid.uuid4())
        args.model_path = os.path.join("./output/", unique_str[0:10])

    model_path = os.path.join("./output/", args.exp_name)
    # 如果这个文件存在，就在这个文件名的基础上创建新的文件夹，文件名后面跟上1,2,3
    if os.path.exists(model_path):
        base_name = os.path.basename(model_path)
        dir_name = os.path.dirname(model_path)
        file_name, file_ext = os.path.splitext(base_name)
        counter = 1
        while os.path.exists(os.path.join(dir_name, f"{file_name}_{counter}{file_ext}")):
            counter += 1
        new_folder_name = f"{file_name}_{counter}{file_ext}"
        model_path = os.path.join(dir_name, new_folder_name)
    args.model_path = model_path
    # Set up output folder
    print("Output folder: {}".format(args.model_path))
    os.makedirs(args.model_path, exist_ok=True)
    with open(os.path.join(args.model_path, "cfg_args"), 'w') as cfg_log_f:
        cfg_log_f.write(str(Namespace(**vars(args))))

    # Create Tensorboard writer
    tb_writer = None
    if TENSORBOARD_FOUND:
        tb_writer = SummaryWriter(args.model_path)
    else:
        print("Tensorboard not available: not logging progress")
    return tb_writer


def training_report(tb_writer, iteration, Ll1, loss, l1_loss, elapsed, testing_iterations, scene: PartitionScene,
                    renderFunc,
                    renderArgs):
    if tb_writer:
        tb_writer.add_scalar('train_loss_patches/l1_loss', Ll1.item(), iteration)
        tb_writer.add_scalar('train_loss_patches/total_loss', loss.item(), iteration)
        tb_writer.add_scalar('iter_time', elapsed, iteration)

    # Report test and samples of training set
    if iteration in testing_iterations:
        torch.cuda.empty_cache()
<<<<<<< HEAD
        validation_configs = (
            # {'name': 'test', 'cameras': scene.getTestCameras()},
            {'name': 'train',
             'cameras': [scene.getTrainCameras()[idx % len(scene.getTrainCameras())] for idx in
                         range(5, 30, 5)]})
=======
        validation_configs = [
            # {'name': 'test', 'cameras': scene.getTestCameras()},
            {'name': 'train',
             'cameras': [scene.getTrainCameras()[idx % len(scene.getTrainCameras())] for idx in
                         range(5, 30, 5)]}]
>>>>>>> 47cc8119

        for config in validation_configs:
            if config['cameras'] and len(config['cameras']) > 0:
                l1_test = 0.0
                psnr_test = 0.0
                for idx, viewpoint in enumerate(config['cameras']):
                    image = torch.clamp(renderFunc(viewpoint, scene.gaussians, *renderArgs)["render"], 0.0, 1.0)
                    gt_image = torch.clamp(viewpoint.original_image.to("cuda"), 0.0, 1.0)
                    if tb_writer and (idx < 5):
                        tb_writer.add_images(config['name'] + "_view_{}/render".format(viewpoint.image_name),
                                             image[None], global_step=iteration)
                        if iteration == testing_iterations[0]:
                            tb_writer.add_images(config['name'] + "_view_{}/ground_truth".format(viewpoint.image_name),
                                                 gt_image[None], global_step=iteration)
                    l1_test += l1_loss(image, gt_image).mean().double()
                    psnr_test += psnr(image, gt_image).mean().double()
                psnr_test /= len(config['cameras'])
                l1_test /= len(config['cameras'])
                print("\n[ITER {}] Evaluating {}: L1 {} PSNR {}".format(iteration, config['name'], l1_test, psnr_test))
                if tb_writer:
                    tb_writer.add_scalar(config['name'] + '/loss_viewpoint - l1_loss', l1_test, iteration)
                    tb_writer.add_scalar(config['name'] + '/loss_viewpoint - psnr', psnr_test, iteration)

        if tb_writer:
            tb_writer.add_histogram("scene/opacity_histogram", scene.gaussians.get_opacity, iteration)
            tb_writer.add_scalar('total_points', scene.gaussians.get_xyz.shape[0], iteration)
        torch.cuda.empty_cache()


def train_main():
    """重写训练主函数
    将原先隐式的参数进行显式化重写，方便阅读和调参
    代码主体与原先仍保持一致
    参数详情见: arguments/parameters.py
    """
    parser = ArgumentParser(description="Training Script Parameters")
    # 三个模块里的参数
    lp = ModelParams(parser).parse_args()
    op, before_extract_op = extract(lp, OptimizationParams(parser).parse_args())
    pp, before_extract_pp = extract(before_extract_op, PipelineParams(parser).parse_args())

    if lp.plantform == "threejs":  #
        man_trans = create_man_rans(lp.pos, lp.rot)
        lp.man_trans = man_trans

    # 使用cloudcompare处理后，将经过多次translate/rotate的得到的多个变换矩阵依次左乘即可得到最终的变换矩阵
    # A1 = np.array([0.825355350971, 0.036096323282, 0.563458621502, -1.877131938934,
    #                0.028794845566, 0.993964672089, -0.105854183435, 0.351995319128,
    #                -0.563878893852, 0.103592015803, 0.819334685802, 0.501181662083,
    #                0, 0, 0, 1]).reshape([4, 4])
    # A2 = np.array([0.997768461704, 0.005278629251, -0.066559724510, -5.802182197571,
    #                0.005290360656, 0.999985992908, 0.000000000000, 4.109899044037,
    #                0.066558793187, 0.000352124945, 0.997782468796, 0.139409780502,
    #                0.000000000000, 0.000000000000, 0.000000000000, 1.000000000000]).reshape([4, 4])
    # man_trans = A2 @ A1
    # array([[0.86119716, 0.03436749, 0.50710779, -7.70662571], rot 0.86119716 0.03436749 0.50710779 0.03316087 0.99414171 -0.1028718 -0.50768368 0.10611482 0.85498364
    #        [0.03316087, 0.99414171, -0.1028718, 4.45195873],  pos -7.70662571 4.45195873 0.51466437
    #        [-0.50768368, 0.10611482, 0.85498364, 0.51466437],
    #        [0., 0., 0., 1.]])

    elif lp.plantform == "cloudcompare":  # 如果处理平台为cloudcompare，则rot为旋转矩阵
        rot = np.array(lp.rot).reshape([3, 3])
        man_trans = np.zeros((4, 4))
        man_trans[:3, :3] = rot.transpose()
        man_trans[:3, -1] = np.array(lp.pos).transpose()
        man_trans[3, 3] = 1
        lp.man_trans = man_trans

    # train.py脚本显式参数
    parser.add_argument("--ip", type=str, default='127.0.0.1')  # 启动GUI服务器的IP地址，默认为127.0.0.1。
    parser.add_argument("--port", type=int, default=6009)  # 用于GUI服务器的端口，默认为6009。
    parser.add_argument("--debug_from", type=int, default=-1)  # 调试缓慢。您可以指定一个迭代(从0开始)，之后上述调试变为活动状态。
    parser.add_argument("--detect_anomaly", default=False)  #
    parser.add_argument("--test_iterations", nargs="+", type=int,
                        default=[10, 7_000, 30_000])  # 训练脚本在测试集上计算L1和PSNR的间隔迭代，默认为7000 30000。
    parser.add_argument("--save_iterations", nargs="+", type=int,
                        default=[7_000, 30_000, 60_000])  # 训练脚本保存高斯模型的空格分隔迭代，默认为7000 30000 <迭代>。
    parser.add_argument("--quiet", default=False)  # 标记以省略写入标准输出管道的任何文本。
    parser.add_argument("--checkpoint_iterations", nargs="+", type=int, default=[])  # 空格分隔的迭代，在其中存储稍后继续的检查点，保存在模型目录中。
    parser.add_argument("--start_checkpoint", type=str, default=None)  # 路径保存检查点继续训练。
    args = parser.parse_args()
    args.save_iterations.append(args.iterations)
    args.source_path = os.path.abspath(args.source_path)  # 将相对路径转换为绝对路径

    if args.manhattan:
        print("Need to perform Manhattan World Hypothesis based alignment")

    # Initialize system state (RNG)
    safe_state(args.quiet)

    # Start GUI server, configure and run training
    network_gui.init(args.ip, args.port)
    torch.autograd.set_detect_anomaly(args.detect_anomaly)
    training(lp, op, pp, args.test_iterations, args.save_iterations,
             args.checkpoint_iterations, args.start_checkpoint, args.debug_from)

    # All done
    print("\nTraining complete.")


if __name__ == "__main__":
    train_main()<|MERGE_RESOLUTION|>--- conflicted
+++ resolved
@@ -97,7 +97,7 @@
             # Ll1 = l1_loss(image, gt_image)
             Ll1 = l1_loss(decouple_image, gt_image)  # 使用外观解耦后的图像与gt计算损失
             loss = (1.0 - opt.lambda_dssim) * Ll1 + opt.lambda_dssim * (
-                    1.0 - ssim(image, gt_image))  # loss = L1_loss + SSIM_loss(图像质量损失)  lambda_dssim控制ssim对总损失的影响，默认为0.2
+                        1.0 - ssim(image, gt_image))  # loss = L1_loss + SSIM_loss(图像质量损失)  lambda_dssim控制ssim对总损失的影响，默认为0.2
             loss.backward()
 
             iter_end.record()
@@ -127,11 +127,9 @@
 
                     if iteration > opt.densify_from_iter and iteration % opt.densification_interval == 0:  # 当迭代次数大于500,并且迭代次数能够整除100时，每隔100个迭代对点云进行优化
                         size_threshold = 20 if iteration > opt.opacity_reset_interval else None
-                        gaussians.densify_and_prune(opt.densify_grad_threshold, 0.005, partition_scene.cameras_extent,
-                                                    size_threshold)
-
-                    if iteration % opt.opacity_reset_interval == 0 or (
-                            dataset.white_background and iteration == opt.densify_from_iter):
+                        gaussians.densify_and_prune(opt.densify_grad_threshold, 0.005, partition_scene.cameras_extent, size_threshold)
+
+                    if iteration % opt.opacity_reset_interval == 0 or (dataset.white_background and iteration == opt.densify_from_iter):
                         gaussians.reset_opacity()
 
                 # Optimizer step
@@ -153,8 +151,7 @@
 
                     transformation_map = transformation_map.cpu()
                     transformation_map = transforms.ToPILImage()(transformation_map)
-                    transformation_map.save(
-                        f"{save_dir}/transformation_map_{partition_id}_{viewpoint_cam.uid}_{iteration}.png")
+                    transformation_map.save(f"{save_dir}/transformation_map_{partition_id}_{viewpoint_cam.uid}_{iteration}.png")
 
                     image = image.cpu()
                     image = transforms.ToPILImage()(image)
@@ -162,8 +159,8 @@
 
                 if (iteration in checkpoint_iterations):
                     print("\n[ITER {}] Saving Checkpoint".format(iteration))
-                    torch.save((gaussians.capture(), iteration),
-                               partition_scene.model_path + "/chkpnt" + str(iteration) + ".pth")
+                    torch.save((gaussians.capture(), iteration), partition_scene.model_path + "/chkpnt" + str(iteration) + ".pth")
+
 
     # seamless_merging 无缝合并
     print("Merging Partitions...")
@@ -208,8 +205,7 @@
     return tb_writer
 
 
-def training_report(tb_writer, iteration, Ll1, loss, l1_loss, elapsed, testing_iterations, scene: PartitionScene,
-                    renderFunc,
+def training_report(tb_writer, iteration, Ll1, loss, l1_loss, elapsed, testing_iterations, scene: PartitionScene, renderFunc,
                     renderArgs):
     if tb_writer:
         tb_writer.add_scalar('train_loss_patches/l1_loss', Ll1.item(), iteration)
@@ -219,19 +215,11 @@
     # Report test and samples of training set
     if iteration in testing_iterations:
         torch.cuda.empty_cache()
-<<<<<<< HEAD
         validation_configs = (
             # {'name': 'test', 'cameras': scene.getTestCameras()},
             {'name': 'train',
              'cameras': [scene.getTrainCameras()[idx % len(scene.getTrainCameras())] for idx in
                          range(5, 30, 5)]})
-=======
-        validation_configs = [
-            # {'name': 'test', 'cameras': scene.getTestCameras()},
-            {'name': 'train',
-             'cameras': [scene.getTrainCameras()[idx % len(scene.getTrainCameras())] for idx in
-                         range(5, 30, 5)]}]
->>>>>>> 47cc8119
 
         for config in validation_configs:
             if config['cameras'] and len(config['cameras']) > 0:
@@ -265,7 +253,7 @@
     """重写训练主函数
     将原先隐式的参数进行显式化重写，方便阅读和调参
     代码主体与原先仍保持一致
-    参数详情见: arguments/parameters.py
+    参数详情见：arguments/parameters.py
     """
     parser = ArgumentParser(description="Training Script Parameters")
     # 三个模块里的参数
@@ -333,4 +321,5 @@
 
 
 if __name__ == "__main__":
-    train_main()+    train_main()
+
