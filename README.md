--- conflicted
+++ resolved
@@ -10,8 +10,6 @@
 > Email: 374774222@qq.com
 > 
 > WeChat: k374774222
-
-<a style="color: yellow">If you want to try the newest function, you can pull the branch of develop. But this branch may have some bugs.</a>
 
 ## ToDo List
 - [x] ~~Camera-position-based region division is implemented~~
@@ -32,13 +30,9 @@
 
 - [x] ~~For non-standard scenes by manual Manhattan alignment~~
 
-<<<<<<< HEAD
-- [ ] Parallel training of $m\times n$ regions on a single GPU is implemented after dividing the point cloud
-=======
 - [x] ~~Parallel training of $m\times n$ regions on a single GPU is implemented after dividing the point cloud~~ Thanks [livion](https://github.com/Livioni) a lot.
 
 - [ ] Refine Seamless Merging
->>>>>>> c80c7a1f
 
 - [ ] Experiments are carried out on UrbanScene3D and Mill-19 datasets
 - [ ] Fix bugs, and bugs, and bugs ...
